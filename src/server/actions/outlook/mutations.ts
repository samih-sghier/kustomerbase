--- conflicted
+++ resolved
@@ -141,11 +141,7 @@
             .post({
                 changeType: 'created,updated', // Watch for new and updated messages
                 notificationUrl: `${env.OUTLOOK_WEBHOOK}/outlook/hook`, // Your webhook endpoint
-<<<<<<< HEAD
-                resource: 'me/mailFolders/inbox/messages',
-=======
                 resource: `/me/mailfolders('Inbox')/messages`,
->>>>>>> aa304df4
                 expirationDateTime: expirationDate.toISOString()
             });
 
